--- conflicted
+++ resolved
@@ -47,11 +47,7 @@
   gradleVersion = '3.3'
   gradleScriptDir = "${rootProject.projectDir}/gradle"
 
-<<<<<<< HEAD
-  reactorCoreVersion = "3.2.1.RELEASE"
-=======
-  reactorCoreVersion = "3.1.11.BUILD-SNAPSHOT"
->>>>>>> 72085a1a
+  reactorCoreVersion = "3.2.2.BUILD-SNAPSHOT"
 
   // Languages
   groovyVersion = '2.4.1'
